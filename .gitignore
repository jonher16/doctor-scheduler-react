# Logs
logs
*.log
npm-debug.log*
yarn-debug.log*
yarn-error.log*
pnpm-debug.log*
lerna-debug.log*

node_modules
dist
dist-ssr
*.local

# Editor directories and files
.vscode/*
!.vscode/extensions.json
.idea
.DS_Store
*.suo
*.ntvs*
*.njsproj
*.sln
*.sw?
results
backend\__pycache__
__pycache__
backend/results
build
release
bundled_backend
.venv
winehq.key
default
backend/__pycache__/schedule_optimizer.cpython-312.pyc
frontend/.env
animations
*.aux
*.out
*.pdf
<<<<<<< HEAD
report
=======
*.tar
>>>>>>> 9c30adc8
<|MERGE_RESOLUTION|>--- conflicted
+++ resolved
@@ -38,8 +38,5 @@
 *.aux
 *.out
 *.pdf
-<<<<<<< HEAD
-report
-=======
 *.tar
->>>>>>> 9c30adc8
+report